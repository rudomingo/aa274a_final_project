#!/usr/bin/env python

from enum import Enum

import rospy
from asl_turtlebot.msg import DetectedObject, DetectedObjectList
#from gazebo_msgs.msg import ModelStates
from geometry_msgs.msg import Twist, PoseArray, Pose2D, PoseStamped
from std_msgs.msg import Float32MultiArray, String
import tf
import Queue
from visualization_msgs.msg import Marker

# Define the objects that we want to be able to detect. Save them in a set for easy lookup
OBJECTS_OF_INTEREST = {'wine_glass', 'airplane', 'cup'} 

# Statically define the number of locations that the robot should have explored
NUM_LOCATIONS_EXPLORED = len(OBJECTS_OF_INTEREST)

OBJECT_CONFIDENCE_THESH = 0.5
OBJECT_DISTANCE_THESH = 15

class Mode(Enum):
    """State machine modes. Feel free to change."""
    IDLE = 1
    POSE = 2
    STOP = 3
    CROSS = 4
    NAV = 5
    EXPLORE = 6


class SupervisorParams:

    def __init__(self, verbose=False):
        # If sim is True (i.e. using gazebo), we want to subscribe to
        # /gazebo/model_states. Otherwise, we will use a TF lookup.
        self.use_gazebo = rospy.get_param("sim")

        # How is nav_cmd being decided -- human manually setting it, or rviz
        self.rviz = rospy.get_param("rviz")

        # If using gmapping, we will have a map frame. Otherwise, it will be odom frame.
        self.mapping = rospy.get_param("map")

        # Threshold at which we consider the robot at a location
        self.pos_eps = rospy.get_param("~pos_eps", 0.1)
        self.theta_eps = rospy.get_param("~theta_eps", 0.3)

        # Time to stop at a stop sign
        self.stop_time = rospy.get_param("~stop_time", 3.)

        # Minimum distance from a stop sign to obey it
        self.stop_min_dist = rospy.get_param("~stop_min_dist", 0.5)

        # Time taken to cross an intersection
        self.crossing_time = rospy.get_param("~crossing_time", 3.)

        if verbose:
            print("SupervisorParams:")
            print("    use_gazebo = {}".format(self.use_gazebo))
            print("    rviz = {}".format(self.rviz))
            print("    mapping = {}".format(self.mapping))
            print("    pos_eps, theta_eps = {}, {}".format(self.pos_eps, self.theta_eps))
            print("    stop_time, stop_min_dist, crossing_time = {}, {}, {}".format(self.stop_time, self.stop_min_dist, self.crossing_time))


class Supervisor:

    def __init__(self):
        # Initialize ROS node
        rospy.init_node('turtlebot_supervisor', anonymous=True)
        self.params = SupervisorParams(verbose=True)

        # Current state
        self.x = 0
        self.y = 0
        self.theta = 0

        # Goal state
        self.x_g = 0
        self.y_g = 0
        self.theta_g = 0

        # Current mode
        self.mode = Mode.EXPLORE
        #self.mode = Mode.IDLE
        self.prev_mode = None  # For printing purposes

        self.delivery_locations = {}
        #for testing
        #self.delivery_locations = {'food1': [1, 5, 2], 'food2': [7,8,5], 'food3':[-0.136055752635, -1.08409714699, -0.716856360435], 'food4': [-0.223887324333, -2.57097697258, -0.656349420547], 'food5':[-0.697493612766, -2.98323106766, 0.987384736538], 'food6': [-1.51829814911, -1.35810863972, 0.725559353828]}
        self.requests = []
        self.vendor_marker_ids = {}
        ########## PUBLISHERS ##########

        # Command pose for controller
        self.pose_goal_publisher = rospy.Publisher('/cmd_pose', Pose2D, queue_size=10)

        # Command for point navigation
        self.nav_goal_publisher = rospy.Publisher('/cmd_nav', Pose2D, queue_size=10)

        # Command vel (used for idling)
        self.cmd_vel_publisher = rospy.Publisher('/cmd_vel', Twist, queue_size=10)

        # For rviz markers
        self.vis_pub = rospy.Publisher('/marker_topic', Marker, queue_size=10)
        ########## SUBSCRIBERS ##########

        # Stop sign detector
        rospy.Subscriber('/detector/stop_sign', DetectedObject, self.stop_sign_detected_callback)

        # Listen to object detector and save locations of interest
        rospy.Subscriber('/detector/objects', DetectedObjectList, self.detected_objects_callback, queue_size=10)
        
        rospy.Subscriber('/delivery_request', String, self.request_callback)


        # If using gazebo, we have access to perfect state
        #if self.params.use_gazebo:
            #rospy.Subscriber('/gazebo/model_states', ModelStates, self.gazebo_callback)
        self.trans_listener = tf.TransformListener()

        # If using rviz, we can subscribe to nav goal click
        if self.params.rviz:
            rospy.Subscriber('/move_base_simple/goal', PoseStamped, self.rviz_goal_callback)
        else:
            self.x_g, self.y_g, self.theta_g = 1.5, -4., 0.
            self.mode = Mode.NAV
        print("finished supervisor init")

    ########## SUBSCRIBER CALLBACKS ##########

    def gazebo_callback(self, msg):
        if "turtlebot3_burger" not in msg.name:
            return

        pose = msg.pose[msg.name.index("turtlebot3_burger")]
        self.x = pose.position.x
        self.y = pose.position.y
        quaternion = (pose.orientation.x, pose.orientation.y, pose.orientation.z, pose.orientation.w)
        euler = tf.transformations.euler_from_quaternion(quaternion)
        self.theta = euler[2]

    def rviz_goal_callback(self, msg):
        """ callback for a pose goal sent through rviz """
        origin_frame = "/map" if self.params.mapping else "/odom"
        print("Rviz command received!")

        try:
            nav_pose_origin = self.trans_listener.transformPose(origin_frame, msg)
	    print(nav_pose_origin)
            self.x_g = nav_pose_origin.pose.position.x
            self.y_g = nav_pose_origin.pose.position.y
            quaternion = (nav_pose_origin.pose.orientation.x,
                          nav_pose_origin.pose.orientation.y,
                          nav_pose_origin.pose.orientation.z,
                          nav_pose_origin.pose.orientation.w)
            euler = tf.transformations.euler_from_quaternion(quaternion)
            self.theta_g = euler[2]
        except (tf.LookupException, tf.ConnectivityException, tf.ExtrapolationException):
            pass

        self.mode = Mode.NAV

    # def nav_pose_callback(self, msg):
    #     self.mode = Mode.NAV

    def detected_objects_callback(self, msg):
        # Iterate through all of the objects found by the detector
        for name,obj in zip(msg.objects, msg.ob_msgs):
            # Check to see if the object has not already been seen and if it is an object of interest
            if name not in self.delivery_locations.keys() and name in OBJECTS_OF_INTEREST:
                # Ensure that the object detected is of high confidence and close to the robot
                if obj.confidence > OBJECT_CONFIDENCE_THESH and obj.distance < OBJECT_DISTANCE_THESH:
                    # Add the object to the robot list
                    currentPose = Pose2D()
                    currentPose.x = self.x
                    currentPose.y = self.y
                    currentPose.theta = self.theta
                    self.delivery_locations[name] = currentPose
                    print(self.delivery_locations)


                    # Once all objects have been found, then start the request cycle
                    if len(self.delivery_locations.keys()) == NUM_LOCATIONS_EXPLORED:
                        rospy.loginfo("SUPERVISOR: Found all delivery locations.")
                        self.mode = Mode.IDLE

    def request_callback(self, msg):
        rospy.loginfo("SUPERVISOR: Receiving request {}".format(msg.data))
        if msg.data == 'clear':
            self.requests = []
            self.mode = Mode.IDLE
            return

        if len(self.requests) == 0:
            for location in msg.data.split(','):
                if location not in self.delivery_locations.keys(): 
                    rospy.loginfo("SUPERVISOR: Location %s invalid. Skipping.", location)
                    continue
                else:
                    rospy.loginfo("SUPERVISOR: Processing request...")
                    self.requests.append(location)

	    if len(self.requests) > 0:
                self.go_to_next_request()
                self.mode = Mode.NAV


    def stop_sign_detected_callback(self, msg):
        """ callback for when the detector has found a stop sign. Note that
        a distance of 0 can mean that the lidar did not pickup the stop sign at all """

        # distance of the stop sign
        dist = msg.distance

        # if close enough and in nav mode, stop
        if dist > 0 and dist < self.params.stop_min_dist and self.mode == Mode.NAV:
            self.init_stop_sign()



    ########## STATE MACHINE ACTIONS ##########

    ########## Code starts here ##########
    # Feel free to change the code here. You may or may not find these functions
    # useful. There is no single "correct implementation".
    def go_to_next_request(self):
        goal_pose = self.delivery_locations[self.requests[0]]
        self.x_g = goal_pose.x
        self.y_g = goal_pose.y
        self.theta_g = goal_pose.theta
        #self.x_g = goal_pose[0]
        #self.y_g = goal_pose[1]
        #self.theta_g = goal_pose[2]



    def go_to_pose(self):
        """ sends the current desired pose to the pose controller """

        pose_g_msg = Pose2D()
        pose_g_msg.x = self.x_g
        pose_g_msg.y = self.y_g
        pose_g_msg.theta = self.theta_g

        self.pose_goal_publisher.publish(pose_g_msg)

    def nav_to_pose(self):
        """ sends the current desired pose to the navigator """

        nav_g_msg = Pose2D()
        nav_g_msg.x = self.x_g
        nav_g_msg.y = self.y_g
        nav_g_msg.theta = self.theta_g

        self.nav_goal_publisher.publish(nav_g_msg)

    def stay_idle(self):
        """ sends zero velocity to stay put """

        vel_g_msg = Twist()
        self.cmd_vel_publisher.publish(vel_g_msg)

    def close_to(self, x, y, theta):
        """ checks if the robot is at a pose within some threshold """

        return abs(x - self.x) < self.params.pos_eps and \
               abs(y - self.y) < self.params.pos_eps and \
               abs(theta - self.theta) < self.params.theta_eps

    def init_stop_sign(self):
        """ initiates a stop sign maneuver """

        self.stop_sign_start = rospy.get_rostime()
        self.mode = Mode.STOP

    def has_stopped(self):
        """ checks if stop sign maneuver is over """

        return self.mode == Mode.STOP and \
               rospy.get_rostime() - self.stop_sign_start > rospy.Duration.from_sec(self.params.stop_time)

    def init_crossing(self):
        """ initiates an intersection crossing maneuver """

        self.cross_start = rospy.get_rostime()
        self.mode = Mode.CROSS

    def has_crossed(self):
        """ checks if crossing maneuver is over """

        return self.mode == Mode.CROSS and \
               rospy.get_rostime() - self.cross_start > rospy.Duration.from_sec(self.params.crossing_time)



    ########## Code ends here ##########

    ########## RVIZ VISUALIZATION ##########
    
    def publish_vendor_locs(self):

        for name,loc in self.delivery_locations.items():
            # add marker
            marker = Marker()

            marker.header.frame_id = "/my_frame"
            marker.header.stamp = rospy.Time()

            # so we don't create millions of markers over time
            if name in self.vendor_marker_ids.keys():
                marker.id = self.vendor_marker_ids[name]
            else:
                next_avail_id = len(self.vendor_marker_ids) + 1 # robot is 0, so increment from 1
                marker.id = next_avail_id
                self.vendor_marker_ids[name] = next_avail_id

            marker.type = 1 # cube
            #marker.pose.position.x = loc.x
            #marker.pose.position.y = loc.y
            marker.pose.position.x = loc[0]
	        marker.pose.position.y = loc[1]
	        marker.pose.position.z = 0

            marker.pose.orientation.x = 0.0
            marker.pose.orientation.y = 0.0
            marker.pose.orientation.z = 0.0
            marker.pose.orientation.w = 1.0

            marker.scale.x = 0.7
            marker.scale.y = 0.7
            marker.scale.z = 0.7
            if name == 'home':
                marker.color.a = 0.0
<<<<<<< HEAD
                marker.color.r = 1.0
=======
                marker.color.r - 1.0
>>>>>>> b90cd4aa
                marker.color.g = 0.0
                marker.color.b = 0.0
            else:
            	marker.color.a = 1.0 # Don't forget to set the alpha!
            	marker.color.r = 0.5
            	marker.color.g = 0.0
            	marker.color.b = 1.0
            
            self.vis_pub.publish(marker)


    def publish_robot_loc(self):
        marker = Marker()

        marker.header.frame_id = "base_footprint"
        marker.header.stamp = rospy.Time()

        marker.id = 0 # robot marker id is 0

        marker.type = 0 # arrow

        marker.pose.position.x = self.x
        marker.pose.position.y = self.y
        marker.pose.position.z = 0

        marker.pose.orientation.x = 0.0
        marker.pose.orientation.y = 0.0
        marker.pose.orientation.z = 0.0
        marker.pose.orientation.w = 1.0

        marker.scale.x = 0.4
        marker.scale.y = 0.1
        marker.scale.z = 0.1

        marker.color.a = 1.0 # Don't forget to set the alpha!
        marker.color.r = 0.5
        marker.color.g = 1.0
        marker.color.b = 0.5
        self.vis_pub.publish(marker)

    ########## END RVIZ VISUALIZATION ##########


    ########## STATE MACHINE LOOP ##########

    def loop(self):
        """ the main loop of the robot. At each iteration, depending on its
        mode (i.e. the finite state machine's state), if takes appropriate
        actions. This function shouldn't return anything """

        if not self.params.use_gazebo:
            try:
                origin_frame = "/map" if self.params.mapping else "/odom"
                translation, rotation = self.trans_listener.lookupTransform(origin_frame, '/base_footprint', rospy.Time(0))
                self.x, self.y = translation[0], translation[1]
                self.theta = tf.transformations.euler_from_quaternion(rotation)[2]
            except (tf.LookupException, tf.ConnectivityException, tf.ExtrapolationException):
                pass

        # logs the current mode
        if self.prev_mode != self.mode:
            rospy.loginfo("SUPERVISOR: Current mode: %s", self.mode)
            self.prev_mode = self.mode

        ########## Code starts here ##########

        # publish vendor and robot locations
        self.publish_vendor_locs()
        self.publish_robot_loc()
    
        if self.mode == Mode.IDLE:
            pass
            # Send zero velocity
            #self.stay_idle()
            #rospy.loginfo("Idling...")

        elif self.mode == Mode.POSE:

            # Moving towards a desired pose
            if self.close_to(self.x_g, self.y_g, self.theta_g):
                self.mode = Mode.IDLE
            else:
                self.go_to_pose()

        elif self.mode == Mode.STOP:
            # Check to see if the robot has stopped long enough
            if (self.has_stopped()):
                self.init_crossing()

        elif self.mode == Mode.CROSS:
            # Crossing an intersection
            if (self.has_crossed()):
                self.nav_to_pose()

        elif self.mode == Mode.NAV:
            if self.close_to(self.x_g, self.y_g, self.theta_g):
                self.requests.pop(0)
                if len(self.requests) == 0:
                    self.mode = Mode.IDLE
                else:
                    self.go_to_next_request()
            else:
                self.nav_to_pose()

        elif self.mode == Mode.EXPLORE:
            pass

        else:
            raise Exception("This mode is not supported: {}".format(str(self.mode)))

        ############ Code ends here ############

    def run(self):
        rate = rospy.Rate(10) # 10 Hz
        while not rospy.is_shutdown():
            self.loop()
            rate.sleep()


if __name__ == '__main__':
    sup = Supervisor()
    sup.run()<|MERGE_RESOLUTION|>--- conflicted
+++ resolved
@@ -334,11 +334,7 @@
             marker.scale.z = 0.7
             if name == 'home':
                 marker.color.a = 0.0
-<<<<<<< HEAD
                 marker.color.r = 1.0
-=======
-                marker.color.r - 1.0
->>>>>>> b90cd4aa
                 marker.color.g = 0.0
                 marker.color.b = 0.0
             else:
