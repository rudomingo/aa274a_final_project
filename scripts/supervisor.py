--- conflicted
+++ resolved
@@ -107,18 +107,12 @@
         # High-level navigation pose
         # rospy.Subscriber('/nav_pose', Pose2D, self.nav_pose_callback)
 
-<<<<<<< HEAD
         # Locations of delibery points
         #rospy.Subscriber('/new_locations', DeliveryLocation, self.new_location_callback)
 
         # Listen to object detector and save locations of interest
         rospy.Subscriber('/detector/objects', DetectedObjectList, self.detected_objects_callback, queue_size=10)
         
-=======
-        #Locations of delivery points
-        rospy.Subscriber('/new_locations', DeliveryLocation, self.new_location_callback)
-
->>>>>>> b9d95312
         rospy.Subscriber('/delivery_request', String, self.request_callback)
 
 
@@ -173,7 +167,6 @@
         
     #     self.mode = Mode.NAV
 
-<<<<<<< HEAD
     def detected_objects_callback(self, msg):
         # Iterate through all of the objects found by the detector
         for name,obj in zip(msg.objects, ob_msgs):
@@ -192,11 +185,6 @@
                     if len(self.delivery_locations.keys()) == NUM_LOCATIONS_EXPLORED:
                         self.mode = Mode.IDLE
 
-=======
-    # def new_location_callback(self, msg):
-    #     self.delivery_locations[msg.name] = msg.pose
->>>>>>> b9d95312
-
     def request_callback(self, msg):
         if self.requests.empty():
             # for location in msg.split(','):
